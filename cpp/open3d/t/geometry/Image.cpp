// ----------------------------------------------------------------------------
// -                        Open3D: www.open3d.org                            -
// ----------------------------------------------------------------------------
// The MIT License (MIT)
//
// Copyright (c) 2018 www.open3d.org
//
// Permission is hereby granted, free of charge, to any person obtaining a copy
// of this software and associated documentation files (the "Software"), to deal
// in the Software without restriction, including without limitation the rights
// to use, copy, modify, merge, publish, distribute, sublicense, and/or sell
// copies of the Software, and to permit persons to whom the Software is
// furnished to do so, subject to the following conditions:
//
// The above copyright notice and this permission notice shall be included in
// all copies or substantial portions of the Software.
//
// THE SOFTWARE IS PROVIDED "AS IS", WITHOUT WARRANTY OF ANY KIND, EXPRESS OR
// IMPLIED, INCLUDING BUT NOT LIMITED TO THE WARRANTIES OF MERCHANTABILITY,
// FITNESS FOR A PARTICULAR PURPOSE AND NONINFRINGEMENT. IN NO EVENT SHALL THE
// AUTHORS OR COPYRIGHT HOLDERS BE LIABLE FOR ANY CLAIM, DAMAGES OR OTHER
// LIABILITY, WHETHER IN AN ACTION OF CONTRACT, TORT OR OTHERWISE, ARISING
// FROM, OUT OF OR IN CONNECTION WITH THE SOFTWARE OR THE USE OR OTHER DEALINGS
// IN THE SOFTWARE.
// ----------------------------------------------------------------------------

#include "open3d/t/geometry/Image.h"

#include <string>
#include <unordered_map>
#include <utility>
#include <vector>

#include "open3d/core/CUDAUtils.h"
#include "open3d/core/Dtype.h"
#include "open3d/core/ShapeUtil.h"
#include "open3d/core/Tensor.h"
#include "open3d/t/geometry/kernel/IPPImage.h"
#include "open3d/t/geometry/kernel/NPPImage.h"
#include "open3d/utility/Console.h"

namespace open3d {
namespace t {
namespace geometry {

Image::Image(int64_t rows,
             int64_t cols,
             int64_t channels,
             core::Dtype dtype,
             const core::Device &device)
    : Geometry(Geometry::GeometryType::Image, 2) {
    Reset(rows, cols, channels, dtype, device);
}

Image::Image(const core::Tensor &tensor)
    : Geometry(Geometry::GeometryType::Image, 2) {
    if (!tensor.IsContiguous()) {
        utility::LogError("Input tensor must be contiguous.");
    }
    if (tensor.NumDims() == 2) {
        data_ = tensor.Reshape(
                core::shape_util::Concat(tensor.GetShape(), {1}));
    } else if (tensor.NumDims() == 3) {
        data_ = tensor;
    } else {
        utility::LogError("Input tensor must be 2-D or 3-D, but got shape {}.",
                          tensor.GetShape().ToString());
    }
}

<<<<<<< HEAD
Image &Image::Reset(int64_t rows,
                    int64_t cols,
                    int64_t channels,
                    core::Dtype dtype,
                    const core::Device &device) {
    if (rows < 0) {
        utility::LogError("rows must be >= 0, but got {}.", rows);
    }
    if (cols < 0) {
        utility::LogError("cols must be >= 0, but got {}.", cols);
    }
    if (channels <= 0) {
        utility::LogError("channels must be > 0, but got {}.", channels);
    }

    data_ = core::Tensor({rows, cols, channels}, dtype, device);
    return *this;
=======
Image Image::To(core::Dtype dtype,
                bool copy /*= false*/,
                utility::optional<double> scale_ /* = utility::nullopt */,
                double offset /* = 0.0 */) const {
    // Check IPP datatype support for each function in IPP documentation:
    // https://software.intel.com/content/www/us/en/develop/documentation/ipp-dev-reference/top/volume-2-image-processing.html
    // IPP supports all pairs of conversions for these data types
    static const std::vector<core::Dtype> ipp_supported{
            {core::Dtype::Bool},    {core::Dtype::UInt8},
            {core::Dtype::UInt16},  {core::Dtype::Int32},
            {core::Dtype::Float32}, {core::Dtype::Float64}};

    [[maybe_unused]] double scale = 1.0;
    if (!scale_.has_value() &&
        (dtype == core::Dtype::Float32 || dtype == core::Dtype::Float64)) {
        if (GetDtype() == core::Dtype::UInt8) {
            scale = 1. / 255;
        } else if (GetDtype() == core::Dtype::UInt16) {
            scale = 1. / 65535;
        }
    } else {
        scale = scale_.value_or(1.0);
    }

    Image dst_im;
    if (HAVE_IPPICV &&
        std::count(ipp_supported.begin(), ipp_supported.end(), GetDtype()) >
                0 &&
        std::count(ipp_supported.begin(), ipp_supported.end(), dtype) > 0) {
        // TODO: Tensor based Op for saturate_cast / LinearTransform
        // NPP does not expose a useful API, so as a workaround, move data to
        // CPU and use IPP.
        auto device = data_.GetDevice();
        if (device.GetType() != core::Device::DeviceType::CPU) {
            core::Tensor data_CPU = data_.To(core::Device("CPU:0"));
            core::Tensor dst_data_CPU =
                    (dtype == GetDtype()
                             ? data_CPU
                             : core::Tensor::Empty(
                                       std::vector<int64_t>{GetRows(),
                                                            GetCols(),
                                                            GetChannels()},
                                       dtype, core::Device("CPU:0")));
            IPP_CALL(ipp::To, data_CPU, dst_data_CPU, scale, offset);
            if (!copy && dtype == GetDtype()) {
                const_cast<core::Tensor &>(data_).CopyFrom(dst_data_CPU);
                dst_im.data_ = data_;
            } else {
                dst_im.data_ = dst_data_CPU.To(device);
            }
        } else {
            if (!copy && dtype == GetDtype()) {
                dst_im.data_ = data_;
            } else {
                dst_im.data_ = core::Tensor::Empty(
                        std::vector<int64_t>{GetRows(), GetCols(),
                                             GetChannels()},
                        dtype, GetDevice());
            }
            IPP_CALL(ipp::To, data_, dst_im.data_, scale, offset);
        }
    } else {
        utility::LogError(
                "Conversion from {} to {} on device {} is not implemented!",
                GetDtype().ToString(), dtype.ToString(),
                GetDevice().ToString());
    }
    return dst_im;
}

Image Image::Dilate(int half_kernel_size) const {
    using supported_t = std::vector<std::pair<core::Dtype, int64_t>>;

    // Check NPP datatype support for each function in documentation:
    // https://docs.nvidia.com/cuda/npp/group__nppi.html
    static const supported_t npp_supported{
            {core::Dtype::Bool, 1},    {core::Dtype::UInt8, 1},
            {core::Dtype::UInt16, 1},  {core::Dtype::Int32, 1},
            {core::Dtype::Float32, 1}, {core::Dtype::Bool, 3},
            {core::Dtype::UInt8, 3},   {core::Dtype::UInt16, 3},
            {core::Dtype::Int32, 3},   {core::Dtype::Float32, 3},
            {core::Dtype::Bool, 4},    {core::Dtype::UInt8, 4},
            {core::Dtype::UInt16, 4},  {core::Dtype::Int32, 4},
            {core::Dtype::Float32, 4},
    };
    // Check IPP datatype support for each function in IPP documentation:
    // https://software.intel.com/content/www/us/en/develop/documentation/ipp-dev-reference/top/volume-2-image-processing.html
    static const supported_t ipp_supported{
            {core::Dtype::Bool, 1},    {core::Dtype::UInt8, 1},
            {core::Dtype::UInt16, 1},  {core::Dtype::Float32, 1},
            {core::Dtype::Bool, 3},    {core::Dtype::UInt8, 3},
            {core::Dtype::Float32, 3}, {core::Dtype::Bool, 4},
            {core::Dtype::UInt8, 4},   {core::Dtype::Float32, 4}};

    Image dst_im;
    dst_im.data_ = core::Tensor::EmptyLike(data_);
    if (data_.GetDevice().GetType() == core::Device::DeviceType::CUDA &&
        std::count(npp_supported.begin(), npp_supported.end(),
                   std::make_pair(GetDtype(), GetChannels())) > 0) {
        CUDA_CALL(npp::Dilate, data_, dst_im.data_, half_kernel_size);
    } else if (HAVE_IPPICV &&
               data_.GetDevice().GetType() == core::Device::DeviceType::CPU &&
               std::count(ipp_supported.begin(), ipp_supported.end(),
                          std::make_pair(GetDtype(), GetChannels())) > 0) {
        IPP_CALL(ipp::Dilate, data_, dst_im.data_, half_kernel_size);
    } else {
        utility::LogError(
                "Dilate with data type {} on device {} is not implemented!",
                GetDtype().ToString(), GetDevice().ToString());
    }
    return dst_im;
>>>>>>> 3977b2cf
}

Image Image::FromLegacyImage(const open3d::geometry::Image &image_legacy,
                             const core::Device &device) {
    static const std::unordered_map<int, core::Dtype> kBytesToDtypeMap = {
            {1, core::Dtype::UInt8},
            {2, core::Dtype::UInt16},
            {4, core::Dtype::Float32},
    };

    if (image_legacy.IsEmpty()) {
        return Image(0, 0, 1, core::Dtype::Float32, device);
    }

    auto iter = kBytesToDtypeMap.find(image_legacy.bytes_per_channel_);
    if (iter == kBytesToDtypeMap.end()) {
        utility::LogError("[Image] unsupported image bytes_per_channel ({})",
                          image_legacy.bytes_per_channel_);
    }

    core::Dtype dtype = iter->second;

    Image image(image_legacy.height_, image_legacy.width_,
                image_legacy.num_of_channels_, dtype, device);

    size_t num_bytes = image_legacy.height_ * image_legacy.BytesPerLine();
    core::MemoryManager::MemcpyFromHost(image.data_.GetDataPtr(), device,
                                        image_legacy.data_.data(), num_bytes);
    return image;
}

open3d::geometry::Image Image::ToLegacyImage() const {
    auto dtype = GetDtype();
    if (!(dtype == core::Dtype::UInt8 || dtype == core::Dtype::UInt16 ||
          dtype == core::Dtype::Float32))
        utility::LogError("Legacy image does not support data type {}.",
                          dtype.ToString());
    if (!data_.IsContiguous()) {
        utility::LogError("Image tensor must be contiguous.");
    }
    open3d::geometry::Image image_legacy;
    image_legacy.Prepare(static_cast<int>(GetCols()),
                         static_cast<int>(GetRows()),
                         static_cast<int>(GetChannels()),
                         static_cast<int>(dtype.ByteSize()));
    size_t num_bytes = image_legacy.height_ * image_legacy.BytesPerLine();
    core::MemoryManager::MemcpyToHost(image_legacy.data_.data(),
                                      data_.GetDataPtr(), data_.GetDevice(),
                                      num_bytes);
    return image_legacy;
}

std::string Image::ToString() const {
    return fmt::format("Image[size={{{},{}}}, channels={}, {}, {}]", GetRows(),
                       GetCols(), GetChannels(), GetDtype().ToString(),
                       GetDevice().ToString());
}

}  // namespace geometry
}  // namespace t
}  // namespace open3d<|MERGE_RESOLUTION|>--- conflicted
+++ resolved
@@ -68,7 +68,6 @@
     }
 }
 
-<<<<<<< HEAD
 Image &Image::Reset(int64_t rows,
                     int64_t cols,
                     int64_t channels,
@@ -86,7 +85,8 @@
 
     data_ = core::Tensor({rows, cols, channels}, dtype, device);
     return *this;
-=======
+}
+
 Image Image::To(core::Dtype dtype,
                 bool copy /*= false*/,
                 utility::optional<double> scale_ /* = utility::nullopt */,
@@ -198,7 +198,6 @@
                 GetDtype().ToString(), GetDevice().ToString());
     }
     return dst_im;
->>>>>>> 3977b2cf
 }
 
 Image Image::FromLegacyImage(const open3d::geometry::Image &image_legacy,
