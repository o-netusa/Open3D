--- conflicted
+++ resolved
@@ -33,25 +33,15 @@
 namespace pipelines {
 namespace kernel {
 
-<<<<<<< HEAD
 core::Tensor ComputePosePointToPlane(const core::Tensor &source_points,
                                      const core::Tensor &target_points,
                                      const core::Tensor &target_normals,
                                      const core::Tensor &correspondence_indices,
                                      const registration::RobustKernel &kernel) {
-=======
-core::Tensor ComputePosePointToPlane(
-        const core::Tensor &source_points,
-        const core::Tensor &target_points,
-        const core::Tensor &target_normals,
-        const pipelines::registration::CorrespondenceSet &corres) {
-    // Get dtype and device.
-    core::Dtype dtype = core::Float32;
->>>>>>> 9a49100b
     core::Device device = source_points.GetDevice();
     core::Dtype dtype = source_points.GetDtype();
 
-    if (dtype != core::Dtype::Float64 && dtype != core::Dtype::Float32) {
+    if (dtype != core::Float64 && dtype != core::Float32) {
         utility::LogError("Only Float32 and Float64 dtypes are supported.");
     }
 
@@ -67,33 +57,10 @@
     }
 
     // Pose {6,} tensor [ouput].
-<<<<<<< HEAD
-    core::Tensor pose = core::Tensor::Empty({6}, core::Dtype::Float64, device);
+    core::Tensor pose = core::Tensor::Empty({6}, core::Float64, device);
 
     float residual = 0;
     int inlier_count = 0;
-=======
-    core::Tensor pose = core::Tensor::Empty({6}, core::Float64, device);
-    // Number of correspondences.
-    int n = corres.first.GetLength();
-
-    // Pointer to point cloud data - indexed according to correspondences.
-    core::Tensor source_points_contiguous = source_points.Contiguous();
-    core::Tensor target_points_contiguous = target_points.Contiguous();
-    core::Tensor target_normals_contiguous = target_normals.Contiguous();
-    core::Tensor corres_first_contiguous = corres.first.Contiguous();
-    core::Tensor corres_second_contiguous = corres.second.Contiguous();
-
-    const float *source_points_ptr =
-            source_points_contiguous.GetDataPtr<float>();
-    const float *target_points_ptr =
-            target_points_contiguous.GetDataPtr<float>();
-    const float *target_normals_ptr =
-            target_normals_contiguous.GetDataPtr<float>();
-    const int64_t *corres_first = corres_first_contiguous.GetDataPtr<int64_t>();
-    const int64_t *corres_second =
-            corres_second_contiguous.GetDataPtr<int64_t>();
->>>>>>> 9a49100b
 
     core::Device::DeviceType device_type = device.GetType();
     if (device_type == core::Device::DeviceType::CPU) {
@@ -120,17 +87,11 @@
 std::tuple<core::Tensor, core::Tensor> ComputeRtPointToPoint(
         const core::Tensor &source_points,
         const core::Tensor &target_points,
-<<<<<<< HEAD
         const core::Tensor &correspondence_indices) {
-=======
-        const pipelines::registration::CorrespondenceSet &corres) {
-    // Get dtype and device.
-    core::Dtype dtype = core::Float32;
->>>>>>> 9a49100b
     core::Device device = source_points.GetDevice();
     core::Dtype dtype = source_points.GetDtype();
 
-    if (dtype != core::Dtype::Float64 && dtype != core::Dtype::Float32) {
+    if (dtype != core::Float64 && dtype != core::Float32) {
         utility::LogError("Only Float32 and Float64 dtypes are supported.");
     }
 
@@ -170,7 +131,7 @@
         // source[i] and target[corres[i]] is a correspondence.
         core::Tensor source_indices =
                 core::Tensor::Arange(0, source_points.GetShape()[0], 1,
-                                     core::Dtype::Int64, device)
+                                     core::Int64, device)
                         .IndexGet({valid});
         // Only take valid indices.
         core::Tensor target_indices =
@@ -191,13 +152,8 @@
         core::Tensor Sxy = (target_select - mean_t)
                                    .T()
                                    .Matmul(source_select - mean_s)
-<<<<<<< HEAD
                                    .Div_(static_cast<float>(inlier_count))
-                                   .To(host, core::Dtype::Float64);
-=======
-                                   .Div_(static_cast<float>(n))
                                    .To(host, core::Float64);
->>>>>>> 9a49100b
 
         mean_s = mean_s.To(host, core::Float64);
         mean_t = mean_t.To(host, core::Float64);
