--- conflicted
+++ resolved
@@ -160,14 +160,10 @@
     void ModifyGeometryMaterial(const std::string& name,
                                 const rendering::MaterialRecord* material);
 
-<<<<<<< HEAD
-    void Add3DLabel(const Eigen::Vector3f& pos, const char* text, const gui::Color& color = {});
-=======
     /// Adds a label with text `text` at the 3D position `pos`.
     void Add3DLabel(const Eigen::Vector3f& pos, const char* text);
 
     /// Clears all 3D labels created with `Add3DLabel`
->>>>>>> 4dea5beb
     void Clear3DLabels();
 
     void SetupCamera(float fov,
