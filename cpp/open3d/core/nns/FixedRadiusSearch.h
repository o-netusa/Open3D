// ----------------------------------------------------------------------------
// -                        Open3D: www.open3d.org                            -
// ----------------------------------------------------------------------------
// The MIT License (MIT)
//
// Copyright (c) 2020 www.open3d.org
//
// Permission is hereby granted, free of charge, to any person obtaining a copy
// of this software and associated documentation files (the "Software"), to deal
// in the Software without restriction, including without limitation the rights
// to use, copy, modify, merge, publish, distribute, sublicense, and/or sell
// copies of the Software, and to permit persons to whom the Software is
// furnished to do so, subject to the following conditions:
//
// The above copyright notice and this permission notice shall be included in
// all copies or substantial portions of the Software.
//
// THE SOFTWARE IS PROVIDED "AS IS", WITHOUT WARRANTY OF ANY KIND, EXPRESS OR
// IMPLIED, INCLUDING BUT NOT LIMITED TO THE WARRANTIES OF MERCHANTABILITY,
// FITNESS FOR A PARTICULAR PURPOSE AND NONINFRINGEMENT. IN NO EVENT SHALL THE
// AUTHORS OR COPYRIGHT HOLDERS BE LIABLE FOR ANY CLAIM, DAMAGES OR OTHER
// LIABILITY, WHETHER IN AN ACTION OF CONTRACT, TORT OR OTHERWISE, ARISING
// FROM, OUT OF OR IN CONNECTION WITH THE SOFTWARE OR THE USE OR OTHER DEALINGS
// IN THE SOFTWARE.
// ----------------------------------------------------------------------------

#pragma once

#include "open3d/core/nns/FixedRadiusIndex.h"
#include "open3d/core/nns/NeighborSearchCommon.h"

namespace open3d {
namespace core {
namespace nns {

/// Builds a spatial hash table for a fixed radius search of 3D points.
///
/// All pointer arguments point to device memory unless stated otherwise.
///
/// \param temp    Pointer to temporary memory. If nullptr then the required
///        size of temporary memory will be written to \p temp_size and no
///        work is done.
///
/// \param temp_size    The size of the temporary memory in bytes. This is
///        used as an output if temp is nullptr
///
/// \param num_points    The number of points.
///
/// \param points    The array of 3D points.
///
/// \param radius    The radius that will be used for searching.
///
/// \param points_row_splits_size    The size of the points_row_splits array.
///        The size of the array is batch_size+1.
///
/// \param points_row_splits    This pointer points to host memory.
///        Defines the start and end of the points in each batch item.
///        The size of the array is batch_size+1. If there is
///        only 1 batch item then this array is [0, num_points]
///
/// \param hash_table_splits    This pointer points to host memory.
///        Array defining the start and end the hash table
///        for each batch item. This is [0, number of cells] if there is only
///        1 batch item or [0, hash_table_cell_splits_size-1] which is the same.
///
/// \param hash_table_cell_splits_size    This is the length of the
///        hash_table_cell_splits array.
///
/// \param hash_table_cell_splits    This is an output array storing the start
///        of each hash table entry. The size of this array defines the size of
///        the hash table.
///        The hash table size is hash_table_cell_splits_size - 1.
///
/// \param hash_table_index    This is an output array storing the values of the
///        hash table, which are the indices to the points. The size of the
///        array must be equal to the number of points.
///
template <class T>
void BuildSpatialHashTableCUDA(void* temp,
                               size_t& temp_size,
                               const size_t num_points,
                               const T* const points,
                               const T radius,
                               const size_t points_row_splits_size,
                               const int64_t* points_row_splits,
                               const int64_t* hash_table_splits,
                               const size_t hash_table_cell_splits_size,
                               int64_t* hash_table_cell_splits,
                               int64_t* hash_table_index);

/// Fixed radius search. This function computes a list of neighbor indices
/// for each query point. The lists are stored linearly and an exclusive prefix
/// sum defines the start and end of list in the array.
/// In addition the function optionally can return the distances for each
/// neighbor in the same format as the indices to the neighbors.
///
/// All pointer arguments point to device memory unless stated otherwise.
///
/// \tparam T    Floating-point data type for the point positions.
///
/// \tparam OUTPUT_ALLOCATOR    Type of the output_allocator. See
///         \p output_allocator for more information.
///
///
/// \param temp    Pointer to temporary memory. If nullptr then the required
///        size of temporary memory will be written to \p temp_size and no
///        work is done.
///
/// \param temp_size    The size of the temporary memory in bytes. This is
///        used as an output if temp is nullptr
///
/// \param query_neighbors_row_splits    This is the output pointer for the
///        prefix sum. The length of this array is \p num_queries + 1.
///
/// \param num_points    The number of points.
///
/// \param points    Array with the 3D point positions. This may be the same
///        array as \p queries.
///
/// \param num_queries    The number of query points.
///
/// \param queries    Array with the 3D query positions. This may be the same
///                   array as \p points.
///
/// \param radius    The search radius.
///
/// \param points_row_splits_size    The size of the points_row_splits array.
///        The size of the array is batch_size+1.
///
/// \param points_row_splits    This pointer points to host memory.
///        Defines the start and end of the points in each batch item.
///        The size of the array is batch_size+1. If there is
///        only 1 batch item then this array is [0, num_points]
///
/// \param queries_row_splits_size    The size of the queries_row_splits array.
///        The size of the array is batch_size+1.
///
/// \param queries_row_splits    This pointer points to host memory.
///        Defines the start and end of the queries in each batch item.
///        The size of the array is batch_size+1. If there is
///        only 1 batch item then this array is [0, num_queries]
///
/// \param hash_table_splits    This pointer points to host memory.
///        Array defining the start and end the hash table
///        for each batch item. This is [0, number of cells] if there is only
///        1 batch item or [0, hash_table_cell_splits_size-1] which is the same.
///
/// \param hash_table_cell_splits_size    This is the length of the
///        hash_table_cell_splits array.
///
/// \param hash_table_cell_splits    This is an output of the function
///        BuildSpatialHashTableCUDA. The row splits array describing the start
///        and end of each cell.
///
/// \param hash_table_index    This is an output of the function
///        BuildSpatialHashTableCUDA. This is array storing the values of the
///        hash table, which are the indices to the points. The size of the
///        array must be equal to the number of points.
///
/// \param output_allocator    An object that implements functions for
///         allocating the output arrays. The object must implement functions
///         AllocIndices(int32_t** ptr, size_t size) and
///         AllocDistances(T** ptr, size_t size). Both functions should
///         allocate memory and return a pointer to that memory in ptr.
///         Argument size specifies the size of the array as the number of
///         elements. Both functions must accept the argument size==0.
///         In this case ptr does not need to be set.
template <class T>
void FixedRadiusSearchCUDA(void* temp,
                           size_t& temp_size,
                           int64_t* query_neighbors_row_splits,
                           size_t num_points,
                           const T* const points,
                           size_t num_queries,
                           const T* const queries,
                           const T radius,
                           const size_t points_row_splits_size,
                           const int64_t* const points_row_splits,
                           const size_t queries_row_splits_size,
                           const int64_t* const queries_row_splits,
                           const int64_t* const hash_table_splits,
                           size_t hash_table_cell_splits_size,
                           const int64_t* const hash_table_cell_splits,
                           const int64_t* const hash_table_index,
                           NeighborSearchAllocator<T>& output_allocator);

/// Hybrid search. This function computes a list of neighbor indices and
/// distances for each query point. The lists are stored linearly per each query
/// point. If the neighbors within radius is not enough, neighbor indices and
/// distances are padded with -1.
///
/// All pointer arguments point to device memory unless stated otherwise.
///
/// \tparam T    Floating-point data type for the point positions.
///
/// \tparam OUTPUT_ALLOCATOR    Type of the output_allocator. See
///         \p output_allocator for more information.
///
///
/// \param num_points    The number of points.
///
/// \param points    Array with the 3D point positions. This may be the same
///        array as \p queries.
///
/// \param num_queries    The number of query points.
///
/// \param queries    Array with the 3D query positions. This may be the same
///                   array as \p points.
///
/// \param radius    The search radius.
///
/// \param max_knn    The maximum number of neighbors to search for each query.
///
/// \param points_row_splits_size    The size of the points_row_splits array.
///        The size of the array is batch_size+1.
///
/// \param points_row_splits    This pointer points to host memory.
///        Defines the start and end of the points in each batch item.
///        The size of the array is batch_size+1. If there is
///        only 1 batch item then this array is [0, num_points]
///
/// \param queries_row_splits_size    The size of the queries_row_splits array.
///        The size of the array is batch_size+1.
///
/// \param queries_row_splits    This pointer points to host memory.
///        Defines the start and end of the queries in each batch item.
///        The size of the array is batch_size+1. If there is
///        only 1 batch item then this array is [0, num_queries]
///
/// \param hash_table_splits    This pointer points to host memory.
///        Array defining the start and end the hash table
///        for each batch item. This is [0, number of cells] if there is only
///        1 batch item or [0, hash_table_cell_splits_size-1] which is the same.
///
/// \param hash_table_cell_splits_size    This is the length of the
///        hash_table_cell_splits array.
///
/// \param hash_table_cell_splits    This is an output of the function
///        BuildSpatialHashTableCUDA. The row splits array describing the start
///        and end of each cell.
///
/// \param hash_table_index    This is an output of the function
///        BuildSpatialHashTableCUDA. This is array storing the values of the
///        hash table, which are the indices to the points. The size of the
///        array must be equal to the number of points.
///
/// \param output_allocator    An object that implements functions for
///         allocating the output arrays. The object must implement functions
///         AllocIndices(int32_t** ptr, size_t size) and
///         AllocDistances(T** ptr, size_t size). Both functions should
///         allocate memory and return a pointer to that memory in ptr.
///         Argument size specifies the size of the array as the number of
///         elements. Both functions must accept the argument size==0.
///         In this case ptr does not need to be set.
template <class T>
void HybridSearchCUDA(size_t num_points,
                      const T* const points,
                      size_t num_queries,
                      const T* const queries,
                      const T radius,
                      const int max_knn,
                      const size_t points_row_splits_size,
                      const int64_t* const points_row_splits,
                      const size_t queries_row_splits_size,
                      const int64_t* const queries_row_splits,
                      const int64_t* const hash_table_splits,
                      size_t hash_table_cell_splits_size,
                      const int64_t* const hash_table_cell_splits,
                      const int64_t* const hash_table_index,
                      NeighborSearchAllocator<T>& output_allocator);

/// This function sorts a list of neighbor indices and distances in
/// descending order of distance. It is based-on moderngpu's merge sort.
///
/// All pointer arguments point to device memory unless stated otherwise.
///
/// \tparam T    Floating-point data type for the point positions.
///
///
/// \param temp    Pointer to temporary memory. If nullptr then the required
///        size of temporary memory will be written to \p temp_size and no
///        work is done.
///
/// \param temp_size    The size of the temporary memory in bytes. This is
///        used as an output if temp is nullptr
///
/// \param num_indices    The number of indices to sort.
///
/// \param num_segments    The number of segments to sort.
///
/// \param query_neighbors_row_splits    This is the output pointer for the
///        prefix sum. The length of this array is \p num_queries + 1.
///
/// \param indices    Pointer to indices.
///
<<<<<<< HEAD
/// \param distances    Pointer to distances.
=======
/// \param distances_unsorted    Pointer to unsorted distances.
///
/// \param indices_sorted    Pointer to sorted indices.
///
/// \param distances_sorted    Pointer to sorted distances.
>>>>>>> 0f59e75e
///
template <class T>
void SortPairs(int64_t num_indices,
               int64_t num_segments,
               const int64_t* query_neighbors_row_splits,
               int64_t* indices,
               T* distances);
}  // namespace nns
}  // namespace core
}  // namespace open3d<|MERGE_RESOLUTION|>--- conflicted
+++ resolved
@@ -293,15 +293,7 @@
 ///
 /// \param indices    Pointer to indices.
 ///
-<<<<<<< HEAD
 /// \param distances    Pointer to distances.
-=======
-/// \param distances_unsorted    Pointer to unsorted distances.
-///
-/// \param indices_sorted    Pointer to sorted indices.
-///
-/// \param distances_sorted    Pointer to sorted distances.
->>>>>>> 0f59e75e
 ///
 template <class T>
 void SortPairs(int64_t num_indices,
