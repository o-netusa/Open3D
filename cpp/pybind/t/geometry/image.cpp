// ----------------------------------------------------------------------------
// -                        Open3D: www.open3d.org                            -
// ----------------------------------------------------------------------------
// The MIT License (MIT)
//
// Copyright (c) 2020 www.open3d.org
//
// Permission is hereby granted, free of charge, to any person obtaining a copy
// of this software and associated documentation files (the "Software"), to deal
// in the Software without restriction, including without limitation the rights
// to use, copy, modify, merge, publish, distribute, sublicense, and/or sell
// copies of the Software, and to permit persons to whom the Software is
// furnished to do so, subject to the following conditions:
//
// The above copyright notice and this permission notice shall be included in
// all copies or substantial portions of the Software.
//
// THE SOFTWARE IS PROVIDED "AS IS", WITHOUT WARRANTY OF ANY KIND, EXPRESS OR
// IMPLIED, INCLUDING BUT NOT LIMITED TO THE WARRANTIES OF MERCHANTABILITY,
// FITNESS FOR A PARTICULAR PURPOSE AND NONINFRINGEMENT. IN NO EVENT SHALL THE
// AUTHORS OR COPYRIGHT HOLDERS BE LIABLE FOR ANY CLAIM, DAMAGES OR OTHER
// LIABILITY, WHETHER IN AN ACTION OF CONTRACT, TORT OR OTHERWISE, ARISING
// FROM, OUT OF OR IN CONNECTION WITH THE SOFTWARE OR THE USE OR OTHER DEALINGS
// IN THE SOFTWARE.
// ----------------------------------------------------------------------------

#include "open3d/t/geometry/Image.h"

#include <string>
#include <unordered_map>

#include "open3d/t/geometry/RGBDImage.h"
#include "pybind/docstring.h"
#include "pybind/pybind_utils.h"
#include "pybind/t/geometry/geometry.h"

namespace open3d {
namespace t {
namespace geometry {

// Image functions have similar arguments, thus the arg docstrings may be shared
static const std::unordered_map<std::string, std::string>
        map_shared_argument_docstrings = {
                {"color", "The color image."},
                {"depth", "The depth image."},
                {"aligned",
                 "Are the two images aligned (same viewpoint and resolution)?"},
                {"image", "The Image object."},
                {"tensor",
                 "Tensor of the image. The tensor must be contiguous. The "
                 "tensor must be 2D (rows, cols) or 3D (rows, cols, "
                 "channels)."},
                {"rows",
                 "Number of rows of the image, i.e. image height. rows must be "
                 "non-negative."},
                {"cols",
                 "Number of columns of the image, i.e. image width. cols must "
                 "be non-negative."},
                {"channels",
                 "Number of channels of the image. E.g. for RGB image, "
                 "channels == 3; for grayscale image, channels == 1. channels "
                 "must be greater than 0."},
                {"dtype", "Data type of the image."},
                {"device", "Device where the image is stored."},
                {"scale",
                 "First multiply image pixel values with this factor. "
                 "This should be positive for unsigned dtypes."},
                {"offset", "Then add this factor to all image pixel values."},
                {"kernel_size", "Kernel size for filters and dilations."},
                {"value_sigma", "Standard deviation for the image content."},
                {"distance_sigma",
                 "Standard deviation for the image pixel positions."}};

void pybind_image(py::module &m) {
    py::class_<Image, PyGeometry<Image>, std::shared_ptr<Image>, Geometry>
            image(m, "Image", py::buffer_protocol(),
                  "The Image class stores image with customizable rols, cols, "
                  "channels, dtype and device.");

    py::enum_<Image::InterpType>(m, "InterpType", "Interpolation type.")
            .value("Nearest", Image::InterpType::Nearest)
            .value("Linear", Image::InterpType::Linear)
            .value("Cubic", Image::InterpType::Cubic)
            .value("Lanczos", Image::InterpType::Lanczos)
            .value("Super", Image::InterpType::Super)
            .export_values();

    // Constructors
    image.def(py::init<int64_t, int64_t, int64_t, core::Dtype, core::Device>(),
              "Row-major storage is used, similar to OpenCV. Use (row, col, "
              "channel) indexing order for image creation and accessing. In "
              "general, (r, c, ch) are the preferred variable names for "
              "consistency, and avoid using width, height, u, v, x, y for "
              "coordinates.",
              "rows"_a = 0, "cols"_a = 0, "channels"_a = 1,
              "dtype"_a = core::Dtype::Float32,
              "device"_a = core::Device("CPU:0"))
            .def(py::init<core::Tensor &>(),
                 "Construct from a tensor. The tensor won't be copied and "
                 "memory will be shared.",
                 "tensor"_a);
    docstring::ClassMethodDocInject(m, "Image", "__init__",
                                    map_shared_argument_docstrings);
    // Buffer protocol.
    image.def_buffer([](Image &I) -> py::buffer_info {
        return py::buffer_info(I.GetDataPtr(), I.GetDtype().ByteSize(),
                               pybind_utils::DtypeToArrayFormat(I.GetDtype()),
                               I.AsTensor().NumDims(), I.AsTensor().GetShape(),
                               I.AsTensor().GetStrides());
    });
    // Info.
    image.def_property_readonly("dtype", &Image::GetDtype,
                                "Get dtype of the image")
            .def_property_readonly("device", &Image::GetDevice,
                                   "Get the device of the image.")
            .def_property_readonly("rows", &Image::GetRows,
                                   "Get the number of rows of the image.")
            .def_property_readonly("columns", &Image::GetCols,
                                   "Get the number of columns of the image.")
            .def_property_readonly("channels", &Image::GetChannels,
                                   "Get the number of channels of the image.")
            // functions
            .def("clear", &Image::Clear, "Clear stored data.")
            .def("is_empty", &Image::IsEmpty, "Is any data stored?")
            .def("get_min_bound", &Image::GetMinBound,
                 "Compute min 2D coordinates for the data (always {0, 0}).")
            .def("get_max_bound", &Image::GetMaxBound,
                 "Compute max 2D coordinates for the data ({rows, cols}).")
            .def("linear_transform", &Image::LinearTransform,
                 "Function to linearly transform pixel intensities in place: "
                 "image = scale * image + offset.",
                 "scale"_a = 1.0, "offset"_a = 0.0)
            .def("dilate", &Image::Dilate,
                 "Return a new image after performing morphological dilation. "
                 "Supported datatypes are UInt8, UInt16 and Float32 with "
                 "{1, 3, 4} channels. An 8-connected neighborhood is used to "
                 "create the dilation mask.",
                 "kernel_size"_a = 3)
            .def("filter", &Image::Filter,
                 "Return a new image after filtering with the given kernel.",
                 "kernel"_a)
            .def("filter_gaussian", &Image::FilterGaussian,
                 "Return a new image after Gaussian filtering."
                 "Possible kernel_size: odd numbers >= 3 are supported.",
                 "kernel_size"_a = 3, "sigma"_a = 1.0)
            .def("filter_bilateral", &Image::FilterBilateral,
                 "Return a new image after bilateral filtering."
                 "Note: CPU (IPP) and CUDA (NPP) versions are inconsistent:"
                 "CPU uses a round kernel (radius = floor(kernel_size / 2)),"
                 "while CUDA uses a square kernel (width = kernel_size)."
                 "Make sure to tune parameters accordingly.",
                 "kernel_size"_a = 3, "value_sigma"_a = 20.0,
                 "dist_sigma"_a = 10.0)
            .def("filter_sobel", &Image::FilterSobel,
                 "Return a pair of new gradient images (dx, dy) after Sobel "
                 "filtering."
                 "Possible kernel_size: 3 and 5.",
                 "kernel_size"_a = 3)
            .def("resize", &Image::Resize,
                 "Return a new image after resizing with specified "
                 "interpolation type. Downsample if sampling rate is < 1. "
                 "Upsample if sampling rate > 1. Aspect ratio is always "
                 "kept.",
                 "sampling_rate"_a = 0.5,
                 "interp_type"_a = Image::InterpType::Nearest)
            .def("pyrdown", &Image::PyrDown,
                 "Return a new downsampled image with pyramid downsampling "
                 "formed by a"
                 "chained Gaussian filter (kernel_size = 5, sigma = 1.0) and a"
                 "resize (ratio = 0.5) operation.")
            .def("rgb_to_gray", &Image::RGBToGray,
                 "Converts a 3-channel RGB image to a new 1-channel Grayscale "
                 "image by I = 0.299 * R + 0.587 * G + 0.114 * B.")
            .def("__repr__", &Image::ToString);
    docstring::ClassMethodDocInject(m, "Image", "linear_transform",
                                    map_shared_argument_docstrings);

    // Depth utilities.
    image.def("clip_transform", &Image::ClipTransform,
              "Preprocess a image of (H, W, 1), typically used for a depth "
              "image. Each pixel will be transformed by x = x / scale; x = x < "
              "min_value ? clip_fill : x; x = x > max_value ? clip_fill : x",
              "scale"_a, "min_value"_a, "max_value"_a, "clip_fill"_a = 0.0f);
<<<<<<< HEAD
    image.def("pyrdown_depth", &Image::PyrDownDepth,
              "Specific PyrDown operation for depth to reduce noise",
              "diff_threshold"_a, "invalid_fill"_a = 0.0f);
=======
>>>>>>> 6db7fb8a
    image.def("create_vertex_map", &Image::CreateVertexMap,
              "Create a vertex map (H, W, 3) in Float32 from an image of (H, "
              "W, 1) in Float32 using unprojection",
              "intrinsics"_a, "invalid_fill"_a = 0.0f);
    image.def("create_normal_map", &Image::CreateNormalMap,
              "Create a normal map (H, W, 3) in Float32 from a vertex map of "
              "(H, W, 1) in Float32 using cross product",
              "invalid_fill"_a = 0.0f);
    image.def("colorize_depth", &Image::ColorizeDepth,
              " Colorize an input depth image with the Turbo colormap, "
              "rescaled within (min_range, max_range)",
              "scale"_a, "min_range"_a, "max_range"_a);

    // Device transfers.
    image.def("to",
              py::overload_cast<const core::Device &, bool>(&Image::To,
                                                            py::const_),
              "Transfer the Image to a specified device.  A new image is "
              "always created if copy is true, else it is avoided when the "
              "original image is already on the target device.",
              "device"_a, "copy"_a = false);
    image.def("clone", &Image::Clone,
              "Returns a copy of the Image on the same device.");
    image.def("cpu", &Image::CPU,
              "Transfer the Image to CPU. If the Image is "
              "already on CPU, no copy will be performed.");
    image.def(
            "cuda", &Image::CUDA,
            "Transfer the Image to a CUDA device. If the Image is "
            "already on the specified CUDA device, no copy will be performed.",
            "device_id"_a = 0);

    // Conversion.
    image.def("to",
              py::overload_cast<core::Dtype, bool, utility::optional<double>,
                                double>(&Image::To, py::const_),
              "Returns an Image with the specified Dtype.", "dtype"_a,
              "scale"_a = py::none(), "offset"_a = 0.0, "copy"_a = false);
    docstring::ClassMethodDocInject(
            m, "Image", "to",
            {{"dtype", "The targeted dtype to convert to."},
             {"scale",
              "Optional scale value. This is 1./255 for UInt8 -> Float{32,64}, "
              "1./65535 for UInt16 -> Float{32,64} and 1 otherwise"},
             {"offset", "Optional shift value. Default 0."},
             {"copy",
              "If true, a new tensor is always created; if false, the copy is "
              "avoided when the original tensor already has the targeted "
              "dtype."}});
    image.def("to_legacy_image", &Image::ToLegacyImage,
              "Convert to legacy Image type.");
    image.def_static("from_legacy_image", &Image::FromLegacyImage,
                     "image_legacy"_a, "device"_a = core::Device("CPU:0"),
                     "Create a Image from a legacy Open3D Image.");
    image.def("as_tensor", &Image::AsTensor);

    docstring::ClassMethodDocInject(m, "Image", "get_min_bound");
    docstring::ClassMethodDocInject(m, "Image", "get_max_bound");
    docstring::ClassMethodDocInject(m, "Image", "clear");
    docstring::ClassMethodDocInject(m, "Image", "is_empty");
    docstring::ClassMethodDocInject(m, "Image", "to_legacy_image");

    py::class_<RGBDImage, PyGeometry<RGBDImage>, std::shared_ptr<RGBDImage>,
               Geometry>
            rgbd_image(
                    m, "RGBDImage",
                    "RGBDImage is a pair of color and depth images. For most "
                    "procesing, the image pair should be aligned (same "
                    "viewpoint and  "
                    "resolution).");
    rgbd_image
            // Constructors.
            .def(py::init<>(), "Construct an empty RGBDImage.")
            .def(py::init<const Image &, const Image &, bool>(),
                 "Parameterized constructor", "color"_a, "depth"_a,
                 "aligned"_a = true)
            // Depth and color images.
            .def_readwrite("color", &RGBDImage::color_, "The color image.")
            .def_readwrite("depth", &RGBDImage::depth_, "The depth image.")
            .def_readwrite("aligned_", &RGBDImage::aligned_,
                           "Are the depth and color images aligned (same "
                           "viewpoint and resolution)?")
            // Functions.
            .def("clear", &RGBDImage::Clear, "Clear stored data.")
            .def("is_empty", &RGBDImage::IsEmpty, "Is any data stored?")
            .def("are_aligned", &RGBDImage::AreAligned,
                 "Are the depth and color images aligned (same viewpoint and "
                 "resolution)?")
            .def("get_min_bound", &RGBDImage::GetMinBound,
                 "Compute min 2D coordinates for the data (always {0, 0}).")
            .def("get_max_bound", &RGBDImage::GetMaxBound,
                 "Compute max 2D coordinates for the data.")
            // Device transfers.
            .def("to",
                 py::overload_cast<const core::Device &, bool>(&RGBDImage::To,
                                                               py::const_),
                 "Transfer the RGBDImage to a specified device.", "device"_a,
                 "copy"_a = false)
            .def("clone", &RGBDImage::Clone,
                 "Returns a copy of the RGBDImage on the same device.")
            .def("cpu", &RGBDImage::CPU,
                 "Transfer the RGBDImage to CPU. If the RGBDImage is "
                 "already on CPU, no copy will be performed.")
            .def("cuda", &RGBDImage::CUDA,
                 "Transfer the RGBDImage to a CUDA device. If the RGBDImage is "
                 "already on the specified CUDA device, no copy will be "
                 "performed.",
                 "device_id"_a = 0)
            // Conversion.
            .def("to_legacy_rgbd_image", &RGBDImage::ToLegacyRGBDImage,
                 "Convert to legacy RGBDImage type.")
            // Description.
            .def("__repr__", &RGBDImage::ToString);

    docstring::ClassMethodDocInject(m, "RGBDImage", "get_min_bound");
    docstring::ClassMethodDocInject(m, "RGBDImage", "get_max_bound");
    docstring::ClassMethodDocInject(m, "RGBDImage", "clear");
    docstring::ClassMethodDocInject(m, "RGBDImage", "is_empty");
    docstring::ClassMethodDocInject(m, "RGBDImage", "to_legacy_rgbd_image");
    docstring::ClassMethodDocInject(m, "RGBDImage", "__init__",
                                    map_shared_argument_docstrings);
}

}  // namespace geometry
}  // namespace t
}  // namespace open3d<|MERGE_RESOLUTION|>--- conflicted
+++ resolved
@@ -181,12 +181,6 @@
               "image. Each pixel will be transformed by x = x / scale; x = x < "
               "min_value ? clip_fill : x; x = x > max_value ? clip_fill : x",
               "scale"_a, "min_value"_a, "max_value"_a, "clip_fill"_a = 0.0f);
-<<<<<<< HEAD
-    image.def("pyrdown_depth", &Image::PyrDownDepth,
-              "Specific PyrDown operation for depth to reduce noise",
-              "diff_threshold"_a, "invalid_fill"_a = 0.0f);
-=======
->>>>>>> 6db7fb8a
     image.def("create_vertex_map", &Image::CreateVertexMap,
               "Create a vertex map (H, W, 3) in Float32 from an image of (H, "
               "W, 1) in Float32 using unprojection",
