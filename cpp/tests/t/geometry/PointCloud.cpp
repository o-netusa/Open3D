--- conflicted
+++ resolved
@@ -393,31 +393,6 @@
     EXPECT_TRUE(pcd.HasPointColors());
 }
 
-<<<<<<< HEAD
-TEST_P(PointCloudPermuteDevices, VoxelDownSample) {
-    core::Device device = GetParam();
-
-    // Sanity test to visualize
-    t::geometry::PointCloud pcd =
-            t::geometry::PointCloud::FromLegacyPointCloud(
-                    *io::CreatePointCloudFromFile(std::string(TEST_DATA_DIR) +
-                                                  "/ICP/cloud_bin_2.pcd"))
-                    .To(device);
-    auto pcd_down = pcd.VoxelDownSample(0.1);
-    io::WritePointCloud(fmt::format("down_{}.pcd", device.ToString()),
-                        pcd_down.ToLegacyPointCloud());
-
-    // Value test
-    t::geometry::PointCloud pcd_small(
-            core::Tensor::Init<float>({{0.1, 0.3, 0.9},
-                                       {0.9, 0.2, 0.4},
-                                       {0.3, 0.6, 0.8},
-                                       {0.2, 0.4, 0.2}},
-                                      device));
-    auto pcd_small_down = pcd_small.VoxelDownSample(1);
-    EXPECT_TRUE(pcd_small_down.GetPoints().AllClose(
-            core::Tensor::Init<float>({{0, 0, 0}}, device)));
-=======
 TEST_P(PointCloudPermuteDevices, CreateFromRGBDImage) {
     using ::testing::ElementsAre;
     using ::testing::UnorderedElementsAreArray;
@@ -460,7 +435,31 @@
     EXPECT_THAT(pcd_out.GetPointColors().ToFlatVector<float>(),
                 UnorderedElementsAreArray(
                         pcd_ref.GetPointColors().ToFlatVector<float>()));
->>>>>>> 6db6bf4d
+}
+
+TEST_P(PointCloudPermuteDevices, VoxelDownSample) {
+    core::Device device = GetParam();
+
+    // Sanity test to visualize
+    t::geometry::PointCloud pcd =
+            t::geometry::PointCloud::FromLegacyPointCloud(
+                    *io::CreatePointCloudFromFile(std::string(TEST_DATA_DIR) +
+                                                  "/ICP/cloud_bin_2.pcd"))
+                    .To(device);
+    auto pcd_down = pcd.VoxelDownSample(0.1);
+    io::WritePointCloud(fmt::format("down_{}.pcd", device.ToString()),
+                        pcd_down.ToLegacyPointCloud());
+
+    // Value test
+    t::geometry::PointCloud pcd_small(
+            core::Tensor::Init<float>({{0.1, 0.3, 0.9},
+                                       {0.9, 0.2, 0.4},
+                                       {0.3, 0.6, 0.8},
+                                       {0.2, 0.4, 0.2}},
+                                      device));
+    auto pcd_small_down = pcd_small.VoxelDownSample(1);
+    EXPECT_TRUE(pcd_small_down.GetPoints().AllClose(
+            core::Tensor::Init<float>({{0, 0, 0}}, device)));
 }
 
 }  // namespace tests
