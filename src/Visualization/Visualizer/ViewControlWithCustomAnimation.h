--- conflicted
+++ resolved
@@ -83,16 +83,10 @@
 	bool LoadTrajectoryFromJsonFile(const std::string &filename);
 	bool LoadTrajectoryFromCameraTrajectory(
 			const PinholeCameraTrajectory &camera_trajectory);
-<<<<<<< HEAD
 	bool IsPreviewing() {
 		return animation_mode_ == AnimationMode::PreviewMode; }
 	bool IsPlaying() { return animation_mode_ == AnimationMode::PlayMode; }
 	bool IsPlayingEnd(size_t num) {
-=======
-	bool IsPreviewing() const { return animation_mode_ == ANIMATION_PREVIEWMODE; }
-	bool IsPlaying() const { return animation_mode_ == ANIMATION_PLAYMODE; }
-	bool IsPlayingEnd(size_t num) const {
->>>>>>> 9c6839de
 		return (IsPlaying() && num >= view_trajectory_.NumOfFrames());
 	}
 	bool IsValidPinholeCameraTrajectory() const;
